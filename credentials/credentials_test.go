--- conflicted
+++ resolved
@@ -1,11 +1,6 @@
 package credentials
 
 import (
-<<<<<<< HEAD
-=======
-	"fmt"
-	"os"
->>>>>>> c72d9483
 	"testing"
 
 	"github.com/newrelic/lambda-extension/config"
@@ -20,17 +15,9 @@
 	secretId := getLicenseKeySecretId(&config.Configuration{})
 	assert.Equal(t, defaultSecretId, secretId)
 
-<<<<<<< HEAD
 	var testSecretId = "testSecretName"
 	var conf = &config.Configuration{LicenseKeySecretId: &testSecretId}
 	secretId = getLicenseKeySecretId(conf)
-=======
-	const testSecretId = "testSecretName"
-	os.Setenv(secretNameEnvVar, testSecretId)
-	defer os.Unsetenv(secretNameEnvVar)
-
-	secretId = getLicenseKeySecretId()
->>>>>>> c72d9483
 	assert.Equal(t, testSecretId, secretId)
 }
 
@@ -45,37 +32,20 @@
 }
 
 func TestGetLicenseKeyImpl(t *testing.T) {
-<<<<<<< HEAD
-	lk, err := getLicencesKeyImpl(mockSecretManager{}, &config.Configuration{})
+	lk, err := getLicenseKeyImpl(mockSecretManager{}, &config.Configuration{})
 	if err != nil {
 		t.Error("Unexpected error", err)
 	}
 
-=======
-	lk, err := getLicenseKeyImpl(mockSecretManager{})
-	assert.NoError(t, err)
->>>>>>> c72d9483
 	assert.Equal(t, "foo", *lk)
 }
 
-type mockSecretManagerFallback struct {
-	secretsmanageriface.SecretsManagerAPI
-}
+func TestGetNewRelicLicenseKeyConfigValue(t *testing.T) {
+	licenseKey := "test_value"
+	resultKey, err := GetNewRelicLicenseKey(&config.Configuration{
+		LicenseKey: &licenseKey,
+	})
 
-func (mockSecretManagerFallback) GetSecretValue(*secretsmanager.GetSecretValueInput) (*secretsmanager.GetSecretValueOutput, error) {
-	return nil, fmt.Errorf("No secret found")
-}
-
-func TestGetLicenseKeyImplFallback(t *testing.T) {
-	expectedKey := "foobar"
-	os.Setenv(defaultSecretId, expectedKey)
-
-	lk, err := getLicenseKeyImpl(mockSecretManagerFallback{})
-	assert.NoError(t, err)
-	assert.Equal(t, *lk, expectedKey)
-
-	os.Unsetenv(defaultSecretId)
-	lk, err = getLicenseKeyImpl(mockSecretManagerFallback{})
-	assert.Error(t, err)
-	assert.Nil(t, lk)
+	assert.Nil(t, err)
+	assert.Equal(t, licenseKey, *resultKey)
 }