package credentials

import (
	"encoding/json"

	"github.com/newrelic/lambda-extension/config"

	"github.com/aws/aws-sdk-go/aws/session"
	"github.com/aws/aws-sdk-go/service/secretsmanager"
	"github.com/aws/aws-sdk-go/service/secretsmanager/secretsmanageriface"
)

type licenseKeySecret struct {
	LicenseKey string
}

var sess = session.Must(session.NewSessionWithOptions(session.Options{
	SharedConfigState: session.SharedConfigEnable,
}))

<<<<<<< HEAD
const defaultSecretId = "NEW_RELIC_LICENSE_KEY"

func getLicenseKeySecretId(conf *config.Configuration) string {
	if conf.LicenseKeySecretId != nil {
		return *conf.LicenseKeySecretId
	}
=======
const (
	defaultSecretId  = "NEW_RELIC_LICENSE_KEY"
	secretNameEnvVar = "NEW_RELIC_LICENSE_KEY_SECRET_ID"
)

func getLicenseKeySecretId() string {
	secretId, found := os.LookupEnv(secretNameEnvVar)
	if found {
		return secretId
	}

>>>>>>> c72d9483
	return defaultSecretId
}

func decodeLicenseKey(rawJson *string) (*string, error) {
	var secrets licenseKeySecret

	err := json.Unmarshal([]byte(*rawJson), &secrets)
	if err != nil {
		return nil, err
	}

	return &secrets.LicenseKey, nil
}

<<<<<<< HEAD
func getLicencesKeyImpl(secrets secretsmanageriface.SecretsManagerAPI, conf *config.Configuration) (*string, error) {
	secretId := getLicenseKeySecretId(conf)
=======
func getLicenseKeyImpl(secrets secretsmanageriface.SecretsManagerAPI) (*string, error) {
	secretId := getLicenseKeySecretId()
>>>>>>> c72d9483
	secretValueInput := secretsmanager.GetSecretValueInput{SecretId: &secretId}

	secretValueOutput, err := secrets.GetSecretValue(&secretValueInput)
	if err != nil {
		envLicenseKey, found := os.LookupEnv(defaultSecretId)
		if found {
			return &envLicenseKey, nil
		}

		return nil, err
	}

	return decodeLicenseKey(secretValueOutput.SecretString)
}

<<<<<<< HEAD
// GetNewRelicLicenseKey fetches the license key from AWS Secrets Manager.
func GetNewRelicLicenseKey(conf *config.Configuration) (*string, error) {
	if conf.LicenseKey != nil {
		return conf.LicenseKey, nil
	}

	secrets := secretsmanager.New(sess)
	return getLicencesKeyImpl(secrets, conf)
=======
// GetNewRelicLicenseKey fetches the license key from AWS Secrets Manager or fallback to
// fetching license key from NEW_RELIC_LICENSE_KEY environment variable.
func GetNewRelicLicenseKey() (*string, error) {
	secrets := secretsmanager.New(sess)
	return getLicenseKeyImpl(secrets)
>>>>>>> c72d9483
}<|MERGE_RESOLUTION|>--- conflicted
+++ resolved
@@ -2,6 +2,7 @@
 
 import (
 	"encoding/json"
+	"os"
 
 	"github.com/newrelic/lambda-extension/config"
 
@@ -18,26 +19,12 @@
 	SharedConfigState: session.SharedConfigEnable,
 }))
 
-<<<<<<< HEAD
 const defaultSecretId = "NEW_RELIC_LICENSE_KEY"
 
 func getLicenseKeySecretId(conf *config.Configuration) string {
 	if conf.LicenseKeySecretId != nil {
 		return *conf.LicenseKeySecretId
 	}
-=======
-const (
-	defaultSecretId  = "NEW_RELIC_LICENSE_KEY"
-	secretNameEnvVar = "NEW_RELIC_LICENSE_KEY_SECRET_ID"
-)
-
-func getLicenseKeySecretId() string {
-	secretId, found := os.LookupEnv(secretNameEnvVar)
-	if found {
-		return secretId
-	}
-
->>>>>>> c72d9483
 	return defaultSecretId
 }
 
@@ -52,13 +39,8 @@
 	return &secrets.LicenseKey, nil
 }
 
-<<<<<<< HEAD
-func getLicencesKeyImpl(secrets secretsmanageriface.SecretsManagerAPI, conf *config.Configuration) (*string, error) {
+func getLicenseKeyImpl(secrets secretsmanageriface.SecretsManagerAPI, conf *config.Configuration) (*string, error) {
 	secretId := getLicenseKeySecretId(conf)
-=======
-func getLicenseKeyImpl(secrets secretsmanageriface.SecretsManagerAPI) (*string, error) {
-	secretId := getLicenseKeySecretId()
->>>>>>> c72d9483
 	secretValueInput := secretsmanager.GetSecretValueInput{SecretId: &secretId}
 
 	secretValueOutput, err := secrets.GetSecretValue(&secretValueInput)
@@ -74,7 +56,6 @@
 	return decodeLicenseKey(secretValueOutput.SecretString)
 }
 
-<<<<<<< HEAD
 // GetNewRelicLicenseKey fetches the license key from AWS Secrets Manager.
 func GetNewRelicLicenseKey(conf *config.Configuration) (*string, error) {
 	if conf.LicenseKey != nil {
@@ -82,12 +63,5 @@
 	}
 
 	secrets := secretsmanager.New(sess)
-	return getLicencesKeyImpl(secrets, conf)
-=======
-// GetNewRelicLicenseKey fetches the license key from AWS Secrets Manager or fallback to
-// fetching license key from NEW_RELIC_LICENSE_KEY environment variable.
-func GetNewRelicLicenseKey() (*string, error) {
-	secrets := secretsmanager.New(sess)
-	return getLicenseKeyImpl(secrets)
->>>>>>> c72d9483
+	return getLicenseKeyImpl(secrets, conf)
 }