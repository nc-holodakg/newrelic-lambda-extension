package checks

import (
	"errors"
	"fmt"
	"io/ioutil"
	"net/http"
	"regexp"
	"time"

	"github.com/newrelic/newrelic-lambda-extension/util"
)

var re = regexp.MustCompile(`\/releases\/tag\/(v[0-9.]+)`)

func checkAndReturnRuntime() (runtimeConfig, error) {
	for k, v := range runtimeConfigs {
		p := fmt.Sprintf("%s/%s", runtimeLookupPath, k)
		if util.PathExists(p) {
			err := latestAgentTag(&v)
			return v, err
		}
	}
	// If we make it here that means the runtime is not one we
	// currently validate so we don't want to warn against anything
	return runtimeConfig{}, nil
}

func latestAgentTag(r *runtimeConfig) error {
	client := &http.Client{
		CheckRedirect: func(req *http.Request, via []*http.Request) error {
			return http.ErrUseLastResponse
		},
		Timeout: time.Second * 10,
	}
	resp, err := client.Get(r.agentVersionUrl)
	if err != nil {
		return err
	}
	defer resp.Body.Close()
<<<<<<< HEAD
	if resp.StatusCode >= 300 {
=======
	if resp.StatusCode >= 300 && resp.StatusCode != 302 {
>>>>>>> 40b0aab0
		// The version check HTTP request failed; this doesn't tell us anything
		util.Debugf("Can't query latest agent version. Request to %v returned status %v", r.agentVersionUrl, resp.StatusCode)
		return nil
	}
	body, err := ioutil.ReadAll(resp.Body)
	if err != nil {
		return err
	}
<<<<<<< HEAD
	err = json.Unmarshal(body, &r)
	if err != nil {
		return err
=======
	rs := re.FindStringSubmatch(string(body))
	if len(rs) != 2 {
		return errors.New("Can't determine latest agent version.")
>>>>>>> 40b0aab0
	}
	r.AgentVersion = rs[1]
	return nil
}<|MERGE_RESOLUTION|>--- conflicted
+++ resolved
@@ -38,11 +38,7 @@
 		return err
 	}
 	defer resp.Body.Close()
-<<<<<<< HEAD
-	if resp.StatusCode >= 300 {
-=======
 	if resp.StatusCode >= 300 && resp.StatusCode != 302 {
->>>>>>> 40b0aab0
 		// The version check HTTP request failed; this doesn't tell us anything
 		util.Debugf("Can't query latest agent version. Request to %v returned status %v", r.agentVersionUrl, resp.StatusCode)
 		return nil
@@ -51,15 +47,9 @@
 	if err != nil {
 		return err
 	}
-<<<<<<< HEAD
-	err = json.Unmarshal(body, &r)
-	if err != nil {
-		return err
-=======
 	rs := re.FindStringSubmatch(string(body))
 	if len(rs) != 2 {
 		return errors.New("Can't determine latest agent version.")
->>>>>>> 40b0aab0
 	}
 	r.AgentVersion = rs[1]
 	return nil
