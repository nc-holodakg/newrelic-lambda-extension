package checks

import (
	"fmt"
	"time"

	"github.com/newrelic/newrelic-lambda-extension/config"
	"github.com/newrelic/newrelic-lambda-extension/lambda/extension/api"
	"github.com/newrelic/newrelic-lambda-extension/lambda/logserver"
	"github.com/newrelic/newrelic-lambda-extension/util"
)

type checkFn func(*config.Configuration, *api.RegistrationResponse) error

type LogSender interface {
	SendFunctionLogs(lines []logserver.LogLine) error
}

/// Register checks here
var checks = []checkFn{
	exampleCheckFunction,
<<<<<<< HEAD
	checkHandler,
=======
	vendorCheck,
>>>>>>> 42841504
}

func RunChecks(conf *config.Configuration, reg *api.RegistrationResponse, logSender LogSender) {
	for _, check := range checks {
		_ = runCheck(conf, reg, logSender, check)
	}
}

func runCheck(conf *config.Configuration, reg *api.RegistrationResponse, logSender LogSender, check checkFn) error {
	err := check(conf, reg)
	if err != nil {
		errLog := fmt.Sprintf("Startup check failed: %v", err)
		util.Logln(errLog)

		//Send a log line to NR as well
		_ = logSender.SendFunctionLogs([]logserver.LogLine{
			{
				Time:      time.Now(),
				RequestID: "0",
				Content:   []byte(errLog),
			},
		})
	}
	return err
}

func exampleCheckFunction(*config.Configuration, *api.RegistrationResponse) error {
	return nil
}<|MERGE_RESOLUTION|>--- conflicted
+++ resolved
@@ -19,11 +19,8 @@
 /// Register checks here
 var checks = []checkFn{
 	exampleCheckFunction,
-<<<<<<< HEAD
 	checkHandler,
-=======
 	vendorCheck,
->>>>>>> 42841504
 }
 
 func RunChecks(conf *config.Configuration, reg *api.RegistrationResponse, logSender LogSender) {
