package main

import (
<<<<<<< HEAD
	"encoding/json"
=======
	"io/ioutil"
>>>>>>> c72d9483
	"log"
	"net/http"
	"time"

	"github.com/newrelic/lambda-extension/config"
	"github.com/newrelic/lambda-extension/credentials"
	"github.com/newrelic/lambda-extension/lambda/extension/api"
	"github.com/newrelic/lambda-extension/lambda/extension/client"
	"github.com/newrelic/lambda-extension/telemetry"
	"github.com/newrelic/lambda-extension/util"
)

<<<<<<< HEAD
func logAsJSON(v interface{}) {
	indent, err := json.MarshalIndent(v, "", "  ")
	if err != nil {
		log.Panic(err)
	}
	log.Println(string(indent))
=======
const telemetryNamedPipePath = "/tmp/newrelic-telemetry"

func initTelemetryChannel() (chan []byte, error) {
	_ = os.Remove(telemetryNamedPipePath)

	err := syscall.Mkfifo(telemetryNamedPipePath, 0666)
	if err != nil {
		return nil, err
	}

	telemetryChan := make(chan []byte)

	go func() {
		for {
			telemetryChan <- pollForTelemetry()
		}
	}()

	return telemetryChan, nil
}

func pollForTelemetry() []byte {
	// Opening a pipe will block, until the write side has been opened as well
	telemetryPipe, err := os.OpenFile(telemetryNamedPipePath, os.O_RDONLY, 0)
	if err != nil {
		log.Panic("failed to open telemetry pipe", err)
	}

	defer util.Close(telemetryPipe)

	// When the write side closes, we get an EOF.
	bytes, err := ioutil.ReadAll(telemetryPipe)
	if err != nil {
		log.Panic("failed to read telemetry pipe", err)
	}

	return bytes
>>>>>>> c72d9483
}

func main() {
	extensionStartup := time.Now()
	log.Println("New Relic Lambda Extension starting up")

	registrationClient := client.New(http.Client{})
<<<<<<< HEAD
	regReq := api.RegistrationRequest{
		Events:            []api.LifecycleEvent{api.Invoke, api.Shutdown},
		ConfigurationKeys: config.ConfigurationKeys,
	}
	invocationClient, registrationResponse, err := registrationClient.Register(regReq)
	if err != nil {
		log.Fatal(err)
	}
	conf := config.ParseRegistration(registrationResponse.Configuration)
	logAsJSON(registrationResponse)
=======

	invocationClient, registrationResponse, err := registrationClient.RegisterDefault()
	if err != nil {
		log.Fatal(err)
	}

	util.LogAsJSON(registrationResponse)
>>>>>>> c72d9483

	if conf.UseCloudWatchIngest {
		log.Println("Extension telemetry processing disabled")
		noopLoop(invocationClient)
		return
	}

	licenseKey, err := credentials.GetNewRelicLicenseKey(&conf)
	if err != nil {
		log.Println("Failed to retrieve license key", err)
		// Don't create the telemetry named pipe, just silently pump events
		noopLoop(invocationClient)
		return
	}

	telemetryClient := telemetry.New(registrationResponse.FunctionName, *licenseKey, conf.TelemetryEndpoint)

	telemetryChan, err := telemetry.InitTelemetryChannel()
	if err != nil {
		log.Fatal("telemetry pipe init failed: ", err)
	}

	counter := 0
	for {
		event, err := invocationClient.NextEvent()
		if err != nil {
			// TODO: extension error API
			log.Fatal(err)
		}

		counter++

		util.LogAsJSON(event)

		if event.EventType == api.Shutdown {
			break
		}

		log.Printf("Awaiting telemetry channel...")
		telemetryBytes := <-telemetryChan
		log.Printf("Telemetry: %s", string(telemetryBytes))

		res, body, err := telemetryClient.Send(event, telemetryBytes)
		if err != nil {
			log.Printf("Telemetry client error: %s", err)
		} else {
			log.Printf("Telemetry client response: [%s] %s", res.Status, body)
		}
	}

	log.Printf("Shutting down after %v events\n", counter)

	shutdownAt := time.Now()
	ranFor := shutdownAt.Sub(extensionStartup)
	log.Printf("Extension shutdown after %vms", ranFor.Milliseconds())
}

func noopLoop(invocationClient *client.InvocationClient) {
	for {
		event, err := invocationClient.NextEvent()
		if err != nil {
			// TODO: extension error API
			log.Fatal(err)
		}

		if event.EventType == api.Shutdown {
			return
		}
	}
}<|MERGE_RESOLUTION|>--- conflicted
+++ resolved
@@ -1,11 +1,6 @@
 package main
 
 import (
-<<<<<<< HEAD
-	"encoding/json"
-=======
-	"io/ioutil"
->>>>>>> c72d9483
 	"log"
 	"net/http"
 	"time"
@@ -18,60 +13,11 @@
 	"github.com/newrelic/lambda-extension/util"
 )
 
-<<<<<<< HEAD
-func logAsJSON(v interface{}) {
-	indent, err := json.MarshalIndent(v, "", "  ")
-	if err != nil {
-		log.Panic(err)
-	}
-	log.Println(string(indent))
-=======
-const telemetryNamedPipePath = "/tmp/newrelic-telemetry"
-
-func initTelemetryChannel() (chan []byte, error) {
-	_ = os.Remove(telemetryNamedPipePath)
-
-	err := syscall.Mkfifo(telemetryNamedPipePath, 0666)
-	if err != nil {
-		return nil, err
-	}
-
-	telemetryChan := make(chan []byte)
-
-	go func() {
-		for {
-			telemetryChan <- pollForTelemetry()
-		}
-	}()
-
-	return telemetryChan, nil
-}
-
-func pollForTelemetry() []byte {
-	// Opening a pipe will block, until the write side has been opened as well
-	telemetryPipe, err := os.OpenFile(telemetryNamedPipePath, os.O_RDONLY, 0)
-	if err != nil {
-		log.Panic("failed to open telemetry pipe", err)
-	}
-
-	defer util.Close(telemetryPipe)
-
-	// When the write side closes, we get an EOF.
-	bytes, err := ioutil.ReadAll(telemetryPipe)
-	if err != nil {
-		log.Panic("failed to read telemetry pipe", err)
-	}
-
-	return bytes
->>>>>>> c72d9483
-}
-
 func main() {
 	extensionStartup := time.Now()
 	log.Println("New Relic Lambda Extension starting up")
 
 	registrationClient := client.New(http.Client{})
-<<<<<<< HEAD
 	regReq := api.RegistrationRequest{
 		Events:            []api.LifecycleEvent{api.Invoke, api.Shutdown},
 		ConfigurationKeys: config.ConfigurationKeys,
@@ -81,16 +27,7 @@
 		log.Fatal(err)
 	}
 	conf := config.ParseRegistration(registrationResponse.Configuration)
-	logAsJSON(registrationResponse)
-=======
-
-	invocationClient, registrationResponse, err := registrationClient.RegisterDefault()
-	if err != nil {
-		log.Fatal(err)
-	}
-
 	util.LogAsJSON(registrationResponse)
->>>>>>> c72d9483
 
 	if conf.UseCloudWatchIngest {
 		log.Println("Extension telemetry processing disabled")
