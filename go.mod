--- conflicted
+++ resolved
@@ -3,11 +3,8 @@
 go 1.14
 
 require (
-<<<<<<< HEAD
 	github.com/aws/aws-sdk-go v1.33.17
 	golang.org/x/net v0.0.0-20200625001655-4c5254603344 // indirect
-=======
 	github.com/google/uuid v1.1.1
 	github.com/stretchr/testify v1.6.1
->>>>>>> 867cca06
 )