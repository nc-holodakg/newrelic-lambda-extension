--- conflicted
+++ resolved
@@ -27,11 +27,7 @@
           NEW_RELIC_TRUSTED_ACCOUNT_KEY: !Sub ${NRAccountId}
       Layers:
         # This layer includes the New Relic Lambda Extension, a sidecar process that sends telemetry
-<<<<<<< HEAD
-        - arn:aws:lambda:sa-east-1:466768951184:layer:newrelic-lambda-extension:1
-=======
         - !Sub arn:${AWS::Partition}:lambda:${AWS::Region}:451483290750:layer:NewRelicLambdaExtension:3
->>>>>>> 0cd117bf
       Policies:
         # This policy allows the lambda to know the value of the New Relic licence key. We need this so
         # that we can send telemetry back to New Relic
